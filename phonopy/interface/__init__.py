# Copyright (C) 2014 Atsushi Togo
# All rights reserved.
#
# This file is part of phonopy.
#
# Redistribution and use in source and binary forms, with or without
# modification, are permitted provided that the following conditions
# are met:
#
# * Redistributions of source code must retain the above copyright
#   notice, this list of conditions and the following disclaimer.
#
# * Redistributions in binary form must reproduce the above copyright
#   notice, this list of conditions and the following disclaimer in
#   the documentation and/or other materials provided with the
#   distribution.
#
# * Neither the name of the phonopy project nor the names of its
#   contributors may be used to endorse or promote products derived
#   from this software without specific prior written permission.
#
# THIS SOFTWARE IS PROVIDED BY THE COPYRIGHT HOLDERS AND CONTRIBUTORS
# "AS IS" AND ANY EXPRESS OR IMPLIED WARRANTIES, INCLUDING, BUT NOT
# LIMITED TO, THE IMPLIED WARRANTIES OF MERCHANTABILITY AND FITNESS
# FOR A PARTICULAR PURPOSE ARE DISCLAIMED. IN NO EVENT SHALL THE
# COPYRIGHT HOLDER OR CONTRIBUTORS BE LIABLE FOR ANY DIRECT, INDIRECT,
# INCIDENTAL, SPECIAL, EXEMPLARY, OR CONSEQUENTIAL DAMAGES (INCLUDING,
# BUT NOT LIMITED TO, PROCUREMENT OF SUBSTITUTE GOODS OR SERVICES;
# LOSS OF USE, DATA, OR PROFITS; OR BUSINESS INTERRUPTION) HOWEVER
# CAUSED AND ON ANY THEORY OF LIABILITY, WHETHER IN CONTRACT, STRICT
# LIABILITY, OR TORT (INCLUDING NEGLIGENCE OR OTHERWISE) ARISING IN
# ANY WAY OUT OF THE USE OF THIS SOFTWARE, EVEN IF ADVISED OF THE
# POSSIBILITY OF SUCH DAMAGE.

import os
import numpy as np
from phonopy.interface.phonopy_yaml import PhonopyYaml
from phonopy.file_IO import parse_disp_yaml, write_FORCE_SETS


def get_interface_mode(args):
<<<<<<< HEAD
    """Return calculator name

    The calculator name is obtained from command option arguments where
    argparse is used. The argument attribute name has to be
    "{calculator}_mode". Then this method returns {calculator}.

    """

    calculator_list = ['wien2k', 'abinit', 'qe', 'elk', 'siesta', 'cp2k',
                       'crystal', 'vasp']
    for calculator in calculator_list:
        mode = "%s_mode" % calculator
        if mode in args and args.__dict__[mode]:
            return calculator
    return None
=======
    if args.wien2k_mode:
        return 'wien2k'
    elif args.abinit_mode:
        return 'abinit'
    elif args.qe_mode:
        return 'qe'
    elif args.elk_mode:
        return 'elk'
    elif args.siesta_mode:
        return 'siesta'
    elif args.cp2k_mode:
        return 'cp2k'
    elif args.crystal_mode:
        return 'crystal'
    elif args.vasp_mode:
        return 'vasp'
    elif args.dftbp_mode:
        return 'dftbp'
    else:
        return None
>>>>>>> 6d3687a6


def write_supercells_with_displacements(interface_mode,
                                        supercell,
                                        cells_with_disps,
                                        num_unitcells_in_supercell,
                                        optional_structure_info):
    if interface_mode is None or interface_mode == 'vasp':
        from phonopy.interface.vasp import write_supercells_with_displacements
        write_supercells_with_displacements(supercell, cells_with_disps)
    elif interface_mode is 'abinit':
        from phonopy.interface.abinit import write_supercells_with_displacements
        write_supercells_with_displacements(supercell, cells_with_disps)
    elif interface_mode is 'qe':
        from phonopy.interface.qe import write_supercells_with_displacements
        write_supercells_with_displacements(supercell,
                                            cells_with_disps,
                                            optional_structure_info[1])
    elif interface_mode == 'wien2k':
        from phonopy.interface.wien2k import write_supercells_with_displacements
        unitcell_filename, npts, r0s, rmts = optional_structure_info
        write_supercells_with_displacements(
            supercell,
            cells_with_disps,
            npts,
            r0s,
            rmts,
            num_unitcells_in_supercell,
            filename=unitcell_filename)
    elif interface_mode == 'elk':
        from phonopy.interface.elk import write_supercells_with_displacements
        write_supercells_with_displacements(supercell,
                                            cells_with_disps,
                                            optional_structure_info[1])
    elif interface_mode == 'siesta':
        from phonopy.interface.siesta import write_supercells_with_displacements
        write_supercells_with_displacements(supercell,
                                            cells_with_disps,
                                            optional_structure_info[1])
    elif interface_mode == 'cp2k':
        from phonopy.interface.cp2k import write_supercells_with_displacements
        write_supercells_with_displacements(supercell, cells_with_disps)
    elif interface_mode == 'crystal':
        from phonopy.interface.crystal import write_supercells_with_displacements
        write_supercells_with_displacements(supercell,
                                            cells_with_disps,
                                            optional_structure_info[1],
                                            num_unitcells_in_supercell,
                                            template_file="TEMPLATE")
    elif interface_mode == 'dftbp':
        from phonopy.interface.dftbp import write_supercells_with_displacements
        write_supercells_with_displacements(supercell, cells_with_disps)


def read_crystal_structure(filename=None,
                           interface_mode=None,
                           chemical_symbols=None,
                           command_name="phonopy"):
    if filename is None:
        cell_filename = get_default_cell_filename(interface_mode)
    else:
        cell_filename = filename

    if interface_mode != "phonopy_yaml":
        if cell_filename is not None and not os.path.isfile(cell_filename):
            if filename is None:
                return None, (cell_filename, "(default file name)")
            else:
                return None, (cell_filename,)
    else:
        cell_filename = None
        for fname in ("%s_disp.yaml" % command_name, "%s.yaml" % command_name):
            if os.path.isfile(fname):
                cell_filename = fname
                break
        if cell_filename is None:
            return None, ("%s_disp.yaml" % command_name,
                          "%s.yaml" % command_name, "")

    if interface_mode == 'phonopy_yaml':
        phpy = PhonopyYaml()
        phpy.read(cell_filename)
        cell = phpy.unitcell
        if command_name in phpy.yaml:
            if 'calculator' in phpy.yaml[command_name]:
                calculator = phpy.yaml[command_name]['calculator']
            else:
                calculator = None
            tmat = np.dot(np.linalg.inv(cell.get_cell().T),
                          phpy.supercell.get_cell().T)
            tmat = np.rint(tmat).astype('intc')
        else:
            calculator = None
            tmat = np.eye(3, dtype='intc')
        return cell, (cell_filename, calculator, tmat)
    elif interface_mode is None or interface_mode == 'vasp':
        from phonopy.interface.vasp import read_vasp
        if chemical_symbols is None:
            unitcell = read_vasp(cell_filename)
        else:
            unitcell = read_vasp(cell_filename, symbols=chemical_symbols)
        return unitcell, (cell_filename,)
    elif interface_mode == 'abinit':
        from phonopy.interface.abinit import read_abinit
        unitcell = read_abinit(cell_filename)
        return unitcell, (cell_filename,)
    elif interface_mode == 'qe':
        from phonopy.interface.qe import read_pwscf
        unitcell, pp_filenames = read_pwscf(cell_filename)
        return unitcell, (cell_filename, pp_filenames)
    elif interface_mode == 'wien2k':
        from phonopy.interface.wien2k import parse_wien2k_struct
        unitcell, npts, r0s, rmts = parse_wien2k_struct(cell_filename)
        return unitcell, (cell_filename, npts, r0s, rmts)
    elif interface_mode == 'elk':
        from phonopy.interface.elk import read_elk
        unitcell, sp_filenames = read_elk(cell_filename)
        return unitcell, (cell_filename, sp_filenames)
    elif interface_mode == 'siesta':
        from phonopy.interface.siesta import read_siesta
        unitcell, atypes = read_siesta(cell_filename)
        return unitcell, (cell_filename, atypes)
    elif interface_mode == 'cp2k':
        from phonopy.interface.cp2k import read_cp2k
        unitcell = read_cp2k(cell_filename)
        return unitcell, (cell_filename,)
    elif interface_mode == 'crystal':
        from phonopy.interface.crystal import read_crystal
        unitcell, conv_numbers = read_crystal(cell_filename)
        return unitcell, (cell_filename, conv_numbers)

    if interface_mode == 'dftbp':
        from phonopy.interface.dftbp import read_dftbp
        unitcell = read_dftbp(unitcell_filename)
        return unitcell, (unitcell_filename,)

def get_default_cell_filename(interface_mode):
    if interface_mode == 'phonopy_yaml':
        return "phonopy_disp.yaml"
    elif interface_mode is None or interface_mode == 'vasp':
        return "POSCAR"
    elif interface_mode in ('abinit', 'qe'):
        return "unitcell.in"
    elif interface_mode == 'wien2k':
        return "case.struct"
    elif interface_mode == 'elk':
        return "elk.in"
    elif interface_mode == 'siesta':
        return "input.fdf"
    elif interface_mode == 'cp2k':
        return "unitcell.inp"
    elif interface_mode == 'crystal':
        return "crystal.o"
<<<<<<< HEAD
    else:
        return None
=======
    if interface_mode == 'dftbp':
        return "geo.gen"
>>>>>>> 6d3687a6


def get_default_supercell_filename(interface_mode):
    if interface_mode == 'phonopy_yaml':
        return "phonopy_disp.yaml"
    elif interface_mode is None or interface_mode == 'vasp':
        return "SPOSCAR"
    elif interface_mode in ('abinit', 'elk', 'qe'):
        return "supercell.in"
    elif interface_mode == 'wien2k':
        return "case.structS"
    elif interface_mode == 'siesta':
        return "supercell.fdf"
    elif interface_mode == 'cp2k':
        return "supercell.inp"
    elif interface_mode == 'crystal':
        return None  # supercell.ext can not be parsed by crystal interface.
    elif interface_mode == 'dftbp':
        return "geo.gen"
    else:
        return None


def get_default_displacement_distance(interface_mode):
    if interface_mode in ('wien2k', 'abinit', 'elk', 'qe', 'siesta', 'cp2k'):
        displacement_distance = 0.02
    elif interface_mode == 'crystal':
        displacement_distance = 0.01
    else:  # default or vasp
        displacement_distance = 0.01
    return displacement_distance


def get_default_physical_units(interface_mode):
    """Return physical units used for calculators

    Physical units: energy,  distance,  atomic mass, force
    vasp          : eV,      Angstrom,  AMU,         eV/Angstrom
    wien2k        : Ry,      au(=borh), AMU,         mRy/au
    abinit        : hartree, au,        AMU,         eV/Angstrom
    elk           : hartree, au,        AMU,         hartree/au
    qe            : Ry,      au,        AMU,         Ry/au
    siesta        : eV,      au,        AMU,         eV/Angstroem
    CRYSTAL       : eV,      Angstrom,  AMU,         eV/Angstroem
    DFTB+         : hartree, au,        AMU          hartree/au

    """

    from phonopy.units import (Wien2kToTHz, AbinitToTHz, PwscfToTHz, ElkToTHz,
                               SiestaToTHz, VaspToTHz, CP2KToTHz, CrystalToTHz,
                               DftbpToTHz, Hartree, Bohr)

    units = {'factor': None,
             'nac_factor': None,
             'distance_to_A': None,
             'force_constants_unit': None,
             'length_unit': None}

    if interface_mode is None or interface_mode == 'vasp':
        units['factor'] = VaspToTHz
        units['nac_factor'] = Hartree * Bohr
        units['distance_to_A'] = 1.0
        units['force_constants_unit'] = 'eV/Angstrom^2'
        units['length_unit'] = 'Angstrom'
    elif interface_mode == 'abinit':
        units['factor'] = AbinitToTHz
        units['nac_factor'] = Hartree / Bohr
        units['distance_to_A'] = Bohr
        units['force_constants_unit'] = 'eV/Angstrom.au'
        units['length_unit'] = 'au'
    elif interface_mode == 'qe':
        units['factor'] = PwscfToTHz
        units['nac_factor'] = 2.0
        units['distance_to_A'] = Bohr
        units['force_constants_unit'] = 'Ry/au^2'
        units['length_unit'] = 'au'
    elif interface_mode == 'wien2k':
        units['factor'] = Wien2kToTHz
        units['nac_factor'] = 2000.0
        units['distance_to_A'] = Bohr
        units['force_constants_unit'] = 'mRy/au^2'
        units['length_unit'] = 'au'
    elif interface_mode == 'elk':
        units['factor'] = ElkToTHz
        units['nac_factor'] = 1.0
        units['distance_to_A'] = Bohr
        units['force_constants_unit'] = 'hartree/au^2'
        units['length_unit'] = 'au'
    elif interface_mode == 'siesta':
        units['factor'] = SiestaToTHz
        units['nac_factor'] = Hartree / Bohr
        units['distance_to_A'] = Bohr
        units['force_constants_unit'] = 'eV/Angstrom.au'
        units['length_unit'] = 'au'
    elif interface_mode == 'cp2k':
        units['factor'] = CP2KToTHz
        units['nac_factor'] = Hartree / Bohr  # in a.u.
        units['distance_to_A'] = Bohr
        units['force_constants_unit'] = 'hartree/au^2'
        units['length_unit'] = 'Angstrom'
    elif interface_mode == 'crystal':
        units['factor'] = CrystalToTHz
        units['nac_factor'] = Hartree * Bohr
        units['distance_to_A'] = 1.0
        units['force_constants_unit'] = 'eV/Angstrom^2'
        units['length_unit'] = 'Angstrom'
    elif interface_mode == 'dftbp':
        units['factor'] = DftbpToTHz
        units['nac_factor'] = Hartree * Bohr
        units['distance_to_A'] = Bohr
        units['force_constants_unit'] = 'hartree/au^2'
        units['length_unit'] = 'Angstrom'

    return units


def create_FORCE_SETS(interface_mode,
                      force_filenames,
                      symprec=1e-5,
                      is_wien2k_p1=False,
                      force_sets_zero_mode=False,
                      disp_filename='disp.yaml',
                      force_sets_filename='FORCE_SETS',
                      log_level=0):
<<<<<<< HEAD
    if log_level > 0:
        if interface_mode:
            print("Calculator interface: %s" % interface_mode)
        print("Displacements were read from \"%s\"." % disp_filename)
        if disp_filename == 'disp.yaml':
            print('')
            print("NOTE:")
            print("  From phonopy v1.14.4, displacements are written into "
                  "\"phonopy_disp.yaml\".")
            print("  \"disp.yaml\" is still supported to read, but will be "
                  "deprecated.")
            print('')
        if force_sets_zero_mode:
            print("Forces in %s are subtracted from forces in all "
                  "other files." % force_filenames[0])
=======
>>>>>>> 6d3687a6

    if interface_mode in (None, 'vasp', 'abinit', 'elk', 'qe', 'siesta',
                          'cp2k', 'crystal', 'dftbp'):
        disp_dataset = parse_disp_yaml(filename=disp_filename)
        num_atoms = disp_dataset['natom']
        num_displacements = len(disp_dataset['first_atoms'])
        if force_sets_zero_mode:
            num_displacements += 1
        force_sets = get_force_sets(interface_mode,
                                    num_atoms,
                                    num_displacements,
                                    force_filenames,
                                    disp_filename=disp_filename,
                                    check_number_of_files=True,
                                    verbose=(log_level > 0))

    elif interface_mode == 'wien2k':
        disp_dataset, supercell = parse_disp_yaml(filename=disp_filename,
                                                  return_cell=True)
        from phonopy.interface.wien2k import parse_set_of_forces
        num_displacements = len(disp_dataset['first_atoms'])
        if force_sets_zero_mode:
            num_displacements += 1
        if _check_number_of_files(num_displacements,
                                  force_filenames,
                                  disp_filename):
            force_sets = []
        else:
            disps = [[d['number'], d['displacement']]
                     for d in disp_dataset['first_atoms']]
            force_sets = parse_set_of_forces(
                disps,
                force_filenames,
                supercell,
                is_distribute=(not is_wien2k_p1),
                symprec=symprec,
                verbose=(log_level > 0))
    else:
        force_sets = []

    if force_sets:
        if force_sets_zero_mode:
            force_sets = _subtract_residual_forces(force_sets)
        for forces, disp in zip(force_sets, disp_dataset['first_atoms']):
            disp['forces'] = forces
        write_FORCE_SETS(disp_dataset, filename=force_sets_filename)

    if log_level > 0:
        if force_sets:
            print("%s has been created." % force_sets_filename)
        else:
            print("%s could not be created." % force_sets_filename)

    return 0


def get_force_sets(interface_mode,
                   num_atoms,
                   num_displacements,
                   force_filenames,
                   disp_filename=None,
                   check_number_of_files=False,
                   verbose=True):
    if check_number_of_files:
        if _check_number_of_files(num_displacements,
                                  force_filenames,
                                  disp_filename):
            return []

    if interface_mode is None or interface_mode == 'vasp':
        from phonopy.interface.vasp import parse_set_of_forces
    elif interface_mode == 'abinit':
        from phonopy.interface.abinit import parse_set_of_forces
    elif interface_mode == 'qe':
        from phonopy.interface.qe import parse_set_of_forces
    elif interface_mode == 'elk':
        from phonopy.interface.elk import parse_set_of_forces
    elif interface_mode == 'siesta':
        from phonopy.interface.siesta import parse_set_of_forces
    elif interface_mode == 'cp2k':
        from phonopy.interface.cp2k import parse_set_of_forces
    elif interface_mode == 'crystal':
        from phonopy.interface.crystal import parse_set_of_forces
    elif interface_mode == 'dftbp':
        from phonopy.interface.dftbp import parse_set_of_forces
    else:
        return []

    force_sets = parse_set_of_forces(num_atoms,
                                     force_filenames,
                                     verbose=verbose)

    return force_sets


def _check_number_of_files(num_displacements,
                           force_filenames,
                           disp_filename):
    if num_displacements != len(force_filenames):
        print('')
        print("Number of files to be read (%d) don't match to" %
              len(force_filenames))
        print("the number of displacements (%d) in %s." %
              (num_displacements, disp_filename))
        return 1
    else:
        return 0


def _subtract_residual_forces(force_sets):
    for i in range(1, len(force_sets)):
        force_sets[i] -= force_sets[0]
    return force_sets[1:]<|MERGE_RESOLUTION|>--- conflicted
+++ resolved
@@ -39,7 +39,6 @@
 
 
 def get_interface_mode(args):
-<<<<<<< HEAD
     """Return calculator name
 
     The calculator name is obtained from command option arguments where
@@ -49,35 +48,12 @@
     """
 
     calculator_list = ['wien2k', 'abinit', 'qe', 'elk', 'siesta', 'cp2k',
-                       'crystal', 'vasp']
+                       'crystal', 'vasp','dftbp']
     for calculator in calculator_list:
         mode = "%s_mode" % calculator
         if mode in args and args.__dict__[mode]:
             return calculator
     return None
-=======
-    if args.wien2k_mode:
-        return 'wien2k'
-    elif args.abinit_mode:
-        return 'abinit'
-    elif args.qe_mode:
-        return 'qe'
-    elif args.elk_mode:
-        return 'elk'
-    elif args.siesta_mode:
-        return 'siesta'
-    elif args.cp2k_mode:
-        return 'cp2k'
-    elif args.crystal_mode:
-        return 'crystal'
-    elif args.vasp_mode:
-        return 'vasp'
-    elif args.dftbp_mode:
-        return 'dftbp'
-    else:
-        return None
->>>>>>> 6d3687a6
-
 
 def write_supercells_with_displacements(interface_mode,
                                         supercell,
@@ -207,11 +183,10 @@
         from phonopy.interface.crystal import read_crystal
         unitcell, conv_numbers = read_crystal(cell_filename)
         return unitcell, (cell_filename, conv_numbers)
-
-    if interface_mode == 'dftbp':
+    elif interface_mode == 'dftbp':
         from phonopy.interface.dftbp import read_dftbp
-        unitcell = read_dftbp(unitcell_filename)
-        return unitcell, (unitcell_filename,)
+        unitcell = read_dftbp(cell_filename)
+        return unitcell, (cell_filename,)
 
 def get_default_cell_filename(interface_mode):
     if interface_mode == 'phonopy_yaml':
@@ -230,14 +205,10 @@
         return "unitcell.inp"
     elif interface_mode == 'crystal':
         return "crystal.o"
-<<<<<<< HEAD
+    elif interface_mode == 'dftbp':
+        return "geo.gen"
     else:
         return None
-=======
-    if interface_mode == 'dftbp':
-        return "geo.gen"
->>>>>>> 6d3687a6
-
 
 def get_default_supercell_filename(interface_mode):
     if interface_mode == 'phonopy_yaml':
@@ -361,7 +332,6 @@
                       disp_filename='disp.yaml',
                       force_sets_filename='FORCE_SETS',
                       log_level=0):
-<<<<<<< HEAD
     if log_level > 0:
         if interface_mode:
             print("Calculator interface: %s" % interface_mode)
@@ -377,8 +347,6 @@
         if force_sets_zero_mode:
             print("Forces in %s are subtracted from forces in all "
                   "other files." % force_filenames[0])
-=======
->>>>>>> 6d3687a6
 
     if interface_mode in (None, 'vasp', 'abinit', 'elk', 'qe', 'siesta',
                           'cp2k', 'crystal', 'dftbp'):
