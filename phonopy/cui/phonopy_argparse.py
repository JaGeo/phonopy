# Copyright (C) 2016 Atsushi Togo
# All rights reserved.
#
# This file is part of phonopy.
#
# Redistribution and use in source and binary forms, with or without
# modification, are permitted provided that the following conditions
# are met:
#
# * Redistributions of source code must retain the above copyright
#   notice, this list of conditions and the following disclaimer.
#
# * Redistributions in binary form must reproduce the above copyright
#   notice, this list of conditions and the following disclaimer in
#   the documentation and/or other materials provided with the
#   distribution.
#
# * Neither the name of the phonopy project nor the names of its
#   contributors may be used to endorse or promote products derived
#   from this software without specific prior written permission.
#
# THIS SOFTWARE IS PROVIDED BY THE COPYRIGHT HOLDERS AND CONTRIBUTORS
# "AS IS" AND ANY EXPRESS OR IMPLIED WARRANTIES, INCLUDING, BUT NOT
# LIMITED TO, THE IMPLIED WARRANTIES OF MERCHANTABILITY AND FITNESS
# FOR A PARTICULAR PURPOSE ARE DISCLAIMED. IN NO EVENT SHALL THE
# COPYRIGHT HOLDER OR CONTRIBUTORS BE LIABLE FOR ANY DIRECT, INDIRECT,
# INCIDENTAL, SPECIAL, EXEMPLARY, OR CONSEQUENTIAL DAMAGES (INCLUDING,
# BUT NOT LIMITED TO, PROCUREMENT OF SUBSTITUTE GOODS OR SERVICES;
# LOSS OF USE, DATA, OR PROFITS; OR BUSINESS INTERRUPTION) HOWEVER
# CAUSED AND ON ANY THEORY OF LIABILITY, WHETHER IN CONTRACT, STRICT
# LIABILITY, OR TORT (INCLUDING NEGLIGENCE OR OTHERWISE) ARISING IN
# ANY WAY OUT OF THE USE OF THIS SOFTWARE, EVEN IF ADVISED OF THE
# POSSIBILITY OF SUCH DAMAGE.

import sys


def fix_deprecated_option_names(argv):
    deprecated = []
    for i, v in enumerate(argv[1:]):
        if v[0] == '-':
            tag = v.split('=')[0]
            if '_' in tag:
                correct_tag = tag.replace('_', '-')
                deprecated.append(tag)
                argv[i + 1] = v.replace(tag, correct_tag)

    return deprecated


def show_deprecated_option_warnings(deprecated):
    lines = ["Option names with underscores are deprecated, by which",
             "the underscores are replaced by dashes. Therefore"]
    for tag in deprecated:
        lines.append("'%s' has to be written as '%s'." %
                     (tag, tag.replace('_', '-')))
    maxlen = max([len(line) for line in lines])
    print("*" * maxlen)
    print('\n'.join(lines))
    print("*" * maxlen)
    print("")


def get_parser():
    deprecated = fix_deprecated_option_names(sys.argv)
    import argparse
    parser = argparse.ArgumentParser(
        description="Phonopy command-line-tool")
    parser.set_defaults(
        abinit_mode=False,
        anime=None,
        band_format=None,
        band_indices=None,
        band_labels=None,
        band_paths=None,
        band_points=None,
        cell_filename=None,
        crystal_mode=False,
        cutoff_frequency=None,
        cutoff_radius=None,
        displacement_distance=None,
        dynamical_matrix_decimals=None,
        elk_mode=False,
        siesta_mode=False,
        cp2k_mode=False,
        dftbp_mode=False,
        fc_symmetry=None,
        fc_format=None,
        fc_spg_symmetry=False,
        fits_debye_model=False,
        force_constants_decimals=None,
        force_constants=None,
        force_sets=None,
        force_sets_zero=None,
        fmax=None,
        fmin=None,
        frequency_conversion_factor=None,
        fpitch=None,
        frequency_scale_factor=None,
        gv_delta_q=None,
        is_band_connection=False,
        is_check_symmetry=False,
        is_displacement=False,
        is_dos_mode=False,
        is_eigenvectors=False,
        is_full_fc=False,
        is_gamma_center=False,
        is_graph_plot=False,
        is_graph_save=False,
        is_group_velocity=False,
        is_hdf5=False,
        is_legend=False,
        is_little_cogroup=False,
        is_moment=False,
        is_nac=False,
        is_nodiag=False,
        is_nomeshsym=False,
        is_nosym=False,
        is_plusminus_displacements=False,
        is_tetrahedron_method=False,
        is_thermal_displacements=False,
        is_thermal_displacement_matrices=False,
        is_thermal_displacement_matrices_cif=None,
        is_thermal_properties=False,
        is_projected_thermal_properties=False,
        is_trigonal_displacements=False,
        is_wien2k_p1=False,
        irreps_qpoint=None,
        lapack_solver=False,
        loglevel=None,
        masses=None,
        magmom=None,
        mesh_format=None,
        mesh_numbers=None,
        modulation=None,
        moment_order=None,
        nac_method=None,
        nac_q_direction=None,
        pdos=None,
        pretend_real=False,
        primitive_axes=None,
        projection_direction=None,
        qe_mode=False,
        qpoints=None,
        qpoints_format=None,
        quiet=False,
        read_fc_format=None,
        read_force_constants=False,
        read_qpoints=False,
        show_irreps=False,
        sigma=None,
        supercell_dimension=None,
        symprec=1e-5,
        tmax=None,
        tmin=None,
        tstep=None,
        use_alm=False,
        vasp_mode=False,
        verbose=False,
        wien2k_mode=False,
        write_dynamical_matrices=False,
        write_force_constants=False,
        write_fc_format=None,
        write_mesh=True,
        yaml_mode=False)

    parser.add_argument(
        "--abinit", dest="abinit_mode", action="store_true",
        help="Invoke Abinit mode")
    parser.add_argument(
        "--alm", dest="use_alm", action="store_true",
        help="Use ALM for generating force constants")
    parser.add_argument(
        "--amplitude", dest="displacement_distance", type=float,
        help="Distance of displacements")
    parser.add_argument(
        "--anime", nargs='+', dest="anime",
        help="Same as ANIME tag")
    parser.add_argument(
        "--band", nargs='+', dest="band_paths",
        help="Same behavior as BAND tag")
    parser.add_argument(
        "--band-connection", dest="is_band_connection", action="store_true",
        help="Treat band crossings")
    parser.add_argument(
        "--band-labels", nargs='+', dest="band_labels",
        help="Show labels at band segments")
    parser.add_argument(
        "--band-format", dest="band_format",
        help="Band structure output file-format")
    parser.add_argument(
        "--band-points", dest="band_points", type=int,
        help=("Number of points calculated on a band segment in "
              "the band structure mode"))
    parser.add_argument(
        "--bi", "--band-indices", nargs='+', dest="band_indices",
        help=("Band indices to be included to calcualte thermal "
              "properties"))
    parser.add_argument(
        "-c", "--cell", dest="cell_filename", metavar="FILE",
        help="Read unit cell")
    parser.add_argument(
        "--cp2k", dest="cp2k_mode", action="store_true",
        help="Invoke CP2K mode")
    parser.add_argument(
        "--crystal", dest="crystal_mode", action="store_true",
        help="Invoke CRYSTAL mode")
    parser.add_argument(
        "--cutoff-freq", "--cutoff-frequency", dest="cutoff_frequency",
        type=float,
        help=("Thermal properties are not calculated below this "
              "cutoff frequency."))
    parser.add_argument(
        "--cutoff-radius", dest="cutoff_radius", type=float,
        help="Out of cutoff radius, force constants are set zero.")
    parser.add_argument(
        "-d", "--displacement", dest="is_displacement", action="store_true",
        help="Create supercells with displacements")
    parser.add_argument(
<<<<<<< HEAD
        "--dftb+", dest="dftbp_mode", action="store_true",
        help="Invoke dftb+ mode")
    parser.add_argument(
        "--dim", dest="supercell_dimension",
=======
        "--dim", nargs='+', dest="supercell_dimension",
>>>>>>> a0234e01
        help="Same behavior as DIM tag")
    parser.add_argument(
        "--dm-decimals", dest="dynamical_matrix_decimals",
        type=int, help="Decimals of values of decimals")
    parser.add_argument(
        "--dos", dest="is_dos_mode", action="store_true",
        help="Calculate (P)DOS")
    parser.add_argument(
        "--eigvecs", "--eigenvectors", dest="is_eigenvectors",
        action="store_true",
        help="Output eigenvectors")
    parser.add_argument(
        "--elk", dest="elk_mode", action="store_true",
        help="Invoke elk mode")
    parser.add_argument(
        "-f", "--force-sets", nargs='+', dest="force_sets",
        help="Create FORCE_SETS")
    parser.add_argument(
        "--factor", dest="frequency_conversion_factor", type=float,
        help="Frequency unit conversion factor")
    parser.add_argument(
        "--fc", "--force-constants", nargs=1, dest="force_constants",
        help=("Create FORCE_CONSTANTS from vaspurn.xml. "
              "vasprun.xml has to be passed as argument."))
    parser.add_argument(
        "--fc-decimals", dest="force_constants_decimals", type=int,
        help="Decimals of values of force constants")
    parser.add_argument(
        "--fc-format", dest="fc_format",
        help="Force constants input/output file-format")
    parser.add_argument(
        "--fc-spg-symmetry", dest="fc_spg_symmetry", action="store_true",
        help="Enforce space group symmetry to force constants")
    parser.add_argument(
        "--fc-symmetry", dest="fc_symmetry", action="store_true",
        help="Symmetrize force constants")
    parser.add_argument(
        "--fits-debye-model", dest="fits_debye_model", action="store_true",
        help="Fits total DOS to a Debye model")
    parser.add_argument(
        "--freq-scale", dest="frequency_scale_factor", type=float,
        help=("Squared scale factor multiplied as fc2 * factor^2. Therefore "
              "frequency is changed but the contribution from NAC is not "
              "changed."))
    parser.add_argument(
        "--full-fc", dest="is_full_fc", action="store_true",
        help="Calculate full supercell force constants matrix")
    parser.add_argument(
        "--fz", "--force-sets-zero", nargs='+', dest="force_sets_zero",
        help=("Create FORCE_SETS. disp.yaml in the current directory and "
              "vapsrun.xml's for VASP or case.scf(m) for Wien2k as arguments "
              "are required. The first argument is that of the perfect "
              "supercell to subtract residual forces"))
    parser.add_argument(
        "--fmax", dest="fmax", type=float,
        help="Maximum frequency used for DOS or moment calculation")
    parser.add_argument(
        "--fmin", dest="fmin", type=float,
        help="Minimum frequency used for DOS or moment calculation")
    parser.add_argument(
        "--fpitch", dest="fpitch", type=float,
        help="Frequency pitch used for DOS or moment calculation")
    parser.add_argument(
        "--gc", "--gamma-center", dest="is_gamma_center", action="store_true",
        help="Set mesh as Gamma center")
    parser.add_argument(
        "--gv", "--group-velocity", dest="is_group_velocity",
        action="store_true",
        help="Calculate group velocities at q-points")
    parser.add_argument(
        "--gv-delta-q", dest="gv_delta_q", type=float,
        help="Delta-q distance used for group velocity calculation")
    parser.add_argument(
        "--hdf5", dest="is_hdf5", action="store_true",
        help="Use hdf5 for force constants")
    parser.add_argument(
        "--irreps", "--irreps-qpoint", nargs='+', dest="irreps_qpoint",
        help="A q-point where characters of irreps are calculated")
    # parser.add_argument(
    #     "--lapack-solver", dest="lapack_solver", action="store_true",
    #     help=("Use Lapack via Lapacke for solving phonons. This "
    #           "option can be used only when phonopy is compiled "
    #           "specially."))
    parser.add_argument(
        "--legend", dest="is_legend", action="store_true",
        help="Legend of plots is shown in thermal displacements")
    parser.add_argument(
        "--lcg", "--little-cogroup", dest="is_little_cogroup",
        action="store_true",
        help=("Show irreps of little co-group (or point-group of "
              "wave vector q) instead of little group"))
    parser.add_argument(
        "--loglevel", dest="loglevel", type=int,
        help="Log level")
    parser.add_argument(
        "--mass", nargs='+', dest="masses",
        help="Same as MASS tag")
    parser.add_argument(
        "--magmom", nargs='+', dest="magmoms",
        help="Same as MAGMOM tag")
    parser.add_argument(
        "--mesh-format", dest="mesh_format",
        help="Mesh output file-format")
    parser.add_argument(
        "--modulation", nargs='+', dest="modulation",
        help="Same as MODULATION tag")
    parser.add_argument(
        "--mp", "--mesh", nargs='+', dest="mesh_numbers",
        help="Same behavior as MP tag")
    parser.add_argument(
        "--moment", dest="is_moment", action="store_true",
        help="Calculate moment of phonon states distribution")
    parser.add_argument(
        "--moment-order", dest="moment_order",
        type=int, help="Order of moment of phonon states distribution")
    parser.add_argument(
        "--nac", dest="is_nac", action="store_true",
        help="Non-analytical term correction")
    parser.add_argument(
        "--nac-method", dest="nac_method",
        help="Non-analytical term correction method: Gonze (default) or Wang")
    parser.add_argument(
        "--nodiag", dest="is_nodiag", action="store_true",
        help="Set displacements parallel to axes")
    parser.add_argument(
        "--nomeshsym", dest="is_nomeshsym", action="store_true",
        help="Symmetry is not imposed for mesh sampling.")
    parser.add_argument(
        "--nowritemesh", dest="write_mesh", action="store_false",
        help="Do not write mesh.yaml or mesh.hdf5")
    parser.add_argument(
        "--nosym", dest="is_nosym", action="store_true",
        help="Symmetry is not imposed.")
    parser.add_argument(
        "-p", "--plot", dest="is_graph_plot", action="store_true",
        help="Plot data")
    parser.add_argument(
        "--pa", "--primitive-axis", "--primitive-axes",
        nargs='+', dest="primitive_axes",
        help="Same as PRIMITIVE_AXES tag")
    parser.add_argument(
        "--pd", "--projection-direction", nargs='+',
        dest="projection_direction",
        help="Same as PROJECTION_DIRECTION tag")
    parser.add_argument(
        "--pdos", nargs='+', dest="pdos",
        help="Same as PDOS tag")
    parser.add_argument(
        "--pm", dest="is_plusminus_displacements", action="store_true",
        help="Set plus minus displacements")
    parser.add_argument(
        "--pr", "--pretend-real", dest="pretend_real", action="store_true",
        help=("Use imaginary frequency as real for thermal property "
              "calculation. For a testing purpose only, when a small "
              "amount of imaginary branches obtained."))
    parser.add_argument(
        "--pt", "--projected-thermal-property",
        dest="is_projected_thermal_properties", action="store_true",
        help="Output projected thermal properties")
    parser.add_argument(
        "--qe", "--pwscf", dest="qe_mode",
        action="store_true", help="Invoke Quantum espresso (QE) mode")
    parser.add_argument(
        "--qpoints", nargs='+', dest="qpoints",
        help="Calculate at specified q-points")
    parser.add_argument(
        "--qpoints-format", dest="qpoints_format",
        help="Q-points output file-format")
    parser.add_argument(
        "--q-direction", nargs='+', dest="nac_q_direction",
        help=("Direction of q-vector perturbation used for NAC at "
              "q->0, and group velocity for degenerate phonon "
              "mode in q-points mode"))
    parser.add_argument(
        "-q", "--quiet", dest="quiet", action="store_true",
        help="Print out smallest information")
    parser.add_argument(
        "--readfc", dest="read_force_constants", action="store_true",
        help="Read FORCE_CONSTANTS")
    parser.add_argument(
        "--readfc-format", dest="readfc_format",
        help="Force constants input file-format")
    parser.add_argument(
        "--read-qpoints", dest="read_qpoints", action="store_true",
        help="Read QPOITNS")
    parser.add_argument(
        "-s", "--save", dest="is_graph_save", action="store_true",
        help="Save plot data in pdf")
    parser.add_argument(
        "--show-irreps", dest="show_irreps", action="store_true",
        help="Show IR-Reps along with characters")
    parser.add_argument(
        "--siesta", dest="siesta_mode", action="store_true",
        help="Invoke Siesta mode")
    parser.add_argument(
        "--sigma", dest="sigma",
        help="Smearing width for DOS")
    parser.add_argument(
        "--symmetry", dest="is_check_symmetry", action="store_true",
        help="Check crystal symmetry")
    parser.add_argument(
        "-t", "--thermal-property", dest="is_thermal_properties",
        action="store_true",
        help="Output thermal properties")
    parser.add_argument(
        "--td", "--thermal-displacements", dest="is_thermal_displacements",
        action="store_true",
        help="Output thermal displacements")
    parser.add_argument(
        "--tdm", "--thermal-displacement-matrix",
        dest="is_thermal_displacement_matrices", action="store_true",
        help="Output thermal displacement matrices")
    parser.add_argument(
        "--tdm-cif", "--thermal-displacement-matrix-cif",
        dest="thermal_displacement_matrices_cif", type=float,
        help="Write cif with aniso_U for which temperature is specified")
    parser.add_argument(
        "--thm", "--tetrahedron-method", dest="is_tetrahedron_method",
        action="store_true",
        help="Use tetrahedron method for DOS/PDOS")
    parser.add_argument(
        "--tmax", dest="tmax", type=float,
        help="Maximum calculated temperature")
    parser.add_argument(
        "--tmin", dest="tmin", type=float,
        help="Minimum calculated temperature")
    parser.add_argument(
        "--trigonal", dest="is_trigonal_displacements", action="store_true",
        help="Set displacements of all trigonal axes ")
    parser.add_argument(
        "--tstep", dest="tstep", type=float,
        help="Calculated temperature step")
    parser.add_argument(
        "--tolerance", dest="symprec", type=float,
        help="Symmetry tolerance to search")
    parser.add_argument(
        "-v", "--verbose", dest="verbose", action="store_true",
        help="Detailed information is shown.")
    parser.add_argument(
        "--vasp", dest="vasp_mode", action="store_true",
        help="Invoke Vasp mode")
    parser.add_argument(
        "--wien2k", dest="wien2k_mode", action="store_true",
        help="Invoke Wien2k mode")
    parser.add_argument(
        "--wien2k_p1", dest="is_wien2k_p1", action="store_true",
        help="Assume Wien2k structs with displacements are P1")
    parser.add_argument(
        "--writefc", dest="write_force_constants", action="store_true",
        help="Write FORCE_CONSTANTS")
    parser.add_argument(
        "--writefc-format", dest="writefc_format",
        help="Force constants output file-format")
    parser.add_argument(
        "--writedm", dest="write_dynamical_matrices", action="store_true",
        help=("Write dynamical matrices. This has to be used "
              "with QPOINTS setting (or --qpoints)"))
    parser.add_argument(
        "--xyz-projection", dest="xyz_projection", action="store_true",
        help="Project PDOS x, y, z directions in Cartesian coordinates")
    parser.add_argument(
        "--yaml", dest="yaml_mode", action="store_true",
        help="Activate phonopy YAML mode")
    parser.add_argument(
        "conf_file", nargs='*',
        help="Phonopy configure file")

    return parser, deprecated<|MERGE_RESOLUTION|>--- conflicted
+++ resolved
@@ -217,14 +217,10 @@
         "-d", "--displacement", dest="is_displacement", action="store_true",
         help="Create supercells with displacements")
     parser.add_argument(
-<<<<<<< HEAD
         "--dftb+", dest="dftbp_mode", action="store_true",
         help="Invoke dftb+ mode")
     parser.add_argument(
-        "--dim", dest="supercell_dimension",
-=======
         "--dim", nargs='+', dest="supercell_dimension",
->>>>>>> a0234e01
         help="Same behavior as DIM tag")
     parser.add_argument(
         "--dm-decimals", dest="dynamical_matrix_decimals",
