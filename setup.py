from distutils.core import setup, Extension
import numpy
import os

include_dirs_numpy = [numpy.get_include()]
cc = None
if 'CC' in os.environ:
    if 'clang' in os.environ['CC']:
        cc = 'clang'
    if 'gcc' in os.environ['CC']:
        cc = 'gcc'

######################
# _phonopy extension #
######################
include_dirs_phonopy = ['c/harmonic_h', 'c/kspclib_h'] + include_dirs_numpy
sources_phonopy = ['c/_phonopy.c',
                   'c/harmonic/dynmat.c',
                   'c/harmonic/derivative_dynmat.c',
                   'c/kspclib/kgrid.c',
                   'c/kspclib/tetrahedron_method.c']

if __name__ == '__main__':
    extra_compile_args_phonopy = []
    extra_link_args_phonopy = []
else:
    extra_compile_args_phonopy = ['-fopenmp',]
    if cc == 'gcc':
        extra_link_args_phonopy = ['-lgomp',]
    elif cc == 'clang':
        extra_link_args_phonopy = []
    else:
        extra_link_args_phonopy = ['-lgomp',]

extension_phonopy = Extension(
    'phonopy._phonopy',
    extra_compile_args=extra_compile_args_phonopy,
    extra_link_args=extra_link_args_phonopy,
    include_dirs=include_dirs_phonopy,
    sources=sources_phonopy)


#####################
# _spglib extension #
#####################
if __name__ == '__main__':
    extra_compile_args_spglib=[]
    extra_link_args_spglib=[]
else:
    extra_compile_args_spglib=['-fopenmp',]
    if cc == 'gcc':
        extra_link_args_spglib=['-lgomp',]
    elif cc == 'clang':
        extra_link_args_spglib=[]
    else:
        extra_link_args_spglib=['-lgomp',]

extension_spglib = Extension(
    'phonopy._spglib',
    include_dirs=['c/spglib_h'] + include_dirs_numpy,
    extra_compile_args=extra_compile_args_spglib,
    extra_link_args=extra_link_args_spglib,
    sources=['c/_spglib.c',
             'c/spglib/cell.c',
             'c/spglib/hall_symbol.c',
             'c/spglib/kgrid.c',
             'c/spglib/kpoint.c',
             'c/spglib/lattice.c',
             'c/spglib/mathfunc.c',
             'c/spglib/niggli.c',
             'c/spglib/pointgroup.c',
             'c/spglib/primitive.c',
             'c/spglib/refinement.c',
             'c/spglib/sitesym_database.c',
             'c/spglib/site_symmetry.c',
             'c/spglib/spacegroup.c',
             'c/spglib/spg_database.c',
             'c/spglib/spglib.c',
             'c/spglib/spin.c',
             'c/spglib/symmetry.c'])

ext_modules_phonopy = [extension_phonopy, extension_spglib]
packages_phonopy = ['phonopy',
                    'phonopy.cui',
                    'phonopy.gruneisen',
                    'phonopy.harmonic',
                    'phonopy.interface',
                    'phonopy.phonon',
                    'phonopy.qha',
                    'phonopy.structure',
                    'phonopy.unfolding']
scripts_phonopy = ['scripts/phonopy',
                   'scripts/phonopy-qha',
                   'scripts/phonopy-FHI-aims',
                   'scripts/bandplot',
                   'scripts/outcar-born',
                   'scripts/propplot',
                   'scripts/tdplot',
                   'scripts/dispmanager',
                   'scripts/gruneisen',
                   'scripts/pdosplot']

if __name__ == '__main__':
    version = ''
    with open("phonopy/version.py") as w:
        for line in w:
            if "__version__" in line:
                version = line.split()[2].strip('\"')

<<<<<<< HEAD
    # To deploy to pypi/conda by travis-CI
    nanoversion=''
    if os.path.isfile("__nanoversion__.txt"):
        with open('__nanoversion__.txt') as nv:
            try :
                for line in nv:
                    nanoversion = int(line.strip())
                    break
            except ValueError :
                pass
            if nanoversion :
                nanoversion='.'+str(nanoversion)
            else :
                nanoversion=''
=======
    # To deploy to pypi by travis-CI
    nanoversion = ''
    if os.path.isfile("__nanoversion__.txt"):
        with open('__nanoversion__.txt') as nv:
            for line in nv:
                nanoversion = '%.4s' % (line.strip())
                break
            if nanoversion:
                nanoversion = '.' + nanoversion
>>>>>>> 44e784f2

    if all([x.isdigit() for x in version.split('.')]):
        setup(name='phonopy',
              version=(version + nanoversion),
              description='This is the phonopy module.',
              author='Atsushi Togo',
              author_email='atz.togo@gmail.com',
              url='http://atztogo.github.io/phonopy/',
              packages=packages_phonopy,
              scripts=scripts_phonopy,
              ext_modules=ext_modules_phonopy)
    else:
        print("Phonopy version number could not be retrieved.")<|MERGE_RESOLUTION|>--- conflicted
+++ resolved
@@ -107,7 +107,6 @@
             if "__version__" in line:
                 version = line.split()[2].strip('\"')
 
-<<<<<<< HEAD
     # To deploy to pypi/conda by travis-CI
     nanoversion=''
     if os.path.isfile("__nanoversion__.txt"):
@@ -122,17 +121,6 @@
                 nanoversion='.'+str(nanoversion)
             else :
                 nanoversion=''
-=======
-    # To deploy to pypi by travis-CI
-    nanoversion = ''
-    if os.path.isfile("__nanoversion__.txt"):
-        with open('__nanoversion__.txt') as nv:
-            for line in nv:
-                nanoversion = '%.4s' % (line.strip())
-                break
-            if nanoversion:
-                nanoversion = '.' + nanoversion
->>>>>>> 44e784f2
 
     if all([x.isdigit() for x in version.split('.')]):
         setup(name='phonopy',
